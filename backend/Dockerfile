FROM amazonlinux:2023

# Install Python and dependencies
RUN yum update -y && \
<<<<<<< HEAD
    yum install -y python3.9 python3-pip wget && \
    yum clean all

# Download pre-compiled Stockfish binary
RUN wget https://stockfishchess.org/files/stockfish-16-linux.zip -O stockfish.zip || true && \
    if [ ! -s stockfish.zip ]; then \
        wget https://github.com/official-stockfish/Stockfish/raw/master/src/stockfish -O stockfish && \
        mkdir -p /usr/bin && \
        mv stockfish /usr/bin/ && \
        chmod +x /usr/bin/stockfish; \
    fi
=======
    yum install -y python3.9 python3-pip wget unzip git make gcc-c++ && \
    yum clean all

# Clone Stockfish repository and build it
RUN cd /tmp && \
    git clone --depth 1 https://github.com/official-stockfish/Stockfish.git && \
    cd Stockfish/src && \
    make -j build && \
    mkdir -p /usr/bin && \
    cp stockfish /usr/bin/ && \
    chmod +x /usr/bin/stockfish && \
    cd / && \
    rm -rf /tmp/Stockfish
>>>>>>> 61920a3b

# Set work directory
WORKDIR /app

# Copy requirements file
COPY requirements.txt .

# Install dependencies
RUN pip3 install --no-cache-dir -r requirements.txt

# Copy project
COPY . .

# Set environment variables
ENV PYTHONPATH=/app
ENV STOCKFISH_PATH=/usr/bin/stockfish

# Expose port
EXPOSE 8000

# Command to run the application
<<<<<<< HEAD
CMD ["python3", "-m", "uvicorn", "app.main:app", "--host", "0.0.0.0", "--port", "8000"] 
=======
CMD ["python3", "-m", "uvicorn", "app.main:app", "--host", "0.0.0.0", "--port", "8000", "--reload"] 
>>>>>>> 61920a3b
<|MERGE_RESOLUTION|>--- conflicted
+++ resolved
@@ -2,19 +2,6 @@
 
 # Install Python and dependencies
 RUN yum update -y && \
-<<<<<<< HEAD
-    yum install -y python3.9 python3-pip wget && \
-    yum clean all
-
-# Download pre-compiled Stockfish binary
-RUN wget https://stockfishchess.org/files/stockfish-16-linux.zip -O stockfish.zip || true && \
-    if [ ! -s stockfish.zip ]; then \
-        wget https://github.com/official-stockfish/Stockfish/raw/master/src/stockfish -O stockfish && \
-        mkdir -p /usr/bin && \
-        mv stockfish /usr/bin/ && \
-        chmod +x /usr/bin/stockfish; \
-    fi
-=======
     yum install -y python3.9 python3-pip wget unzip git make gcc-c++ && \
     yum clean all
 
@@ -28,7 +15,6 @@
     chmod +x /usr/bin/stockfish && \
     cd / && \
     rm -rf /tmp/Stockfish
->>>>>>> 61920a3b
 
 # Set work directory
 WORKDIR /app
@@ -50,8 +36,4 @@
 EXPOSE 8000
 
 # Command to run the application
-<<<<<<< HEAD
-CMD ["python3", "-m", "uvicorn", "app.main:app", "--host", "0.0.0.0", "--port", "8000"] 
-=======
-CMD ["python3", "-m", "uvicorn", "app.main:app", "--host", "0.0.0.0", "--port", "8000", "--reload"] 
->>>>>>> 61920a3b
+CMD ["python3", "-m", "uvicorn", "app.main:app", "--host", "0.0.0.0", "--port", "8000", "--reload"] 